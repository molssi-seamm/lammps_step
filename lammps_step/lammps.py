--- conflicted
+++ resolved
@@ -4,6 +4,7 @@
 
 from contextlib import contextmanager
 import copy
+import json
 import logging
 from math import sqrt, exp, degrees, radians, cos, acos
 from pathlib import Path
@@ -29,6 +30,7 @@
 import seamm
 import seamm_util
 import seamm_util.printing as printing
+from seamm_util import CompactJSONEncoder
 from seamm_util.printing import FormattedText as __
 
 # from pymbar import timeseries
@@ -572,12 +574,14 @@
             input_file = base + ".dat"
             new_input_data = []
             new_input_data.append("run          0")
-            new_input_data.append(f"write_restart          {restart}")
+            new_input_data.append(f"write_restart      {restart}")
 
             new_input_data.append(
-                f"write_dump all custom  {dump} id " "xu yu zu modify flush yes sort id"
+                f"write_dump          all custom  {dump} id "
+                "xu yu zu modify flush yes sort id"
             )
             new_input_data.append("")
+            new_input_data.append("info               computes fixes dumps log out")
 
             files["input"]["filename"] = input_file
             files["input"]["data"] += new_input_data
@@ -664,8 +668,6 @@
                 result["stdout"] = path.read_text()
             result["stderr"] = ""
         else:
-<<<<<<< HEAD
-=======
             # See if we are running in a batch job: SLURM, etc...
             batch = {}
             if "SLURM_JOBID" in os.environ:
@@ -701,8 +703,6 @@
                 if "JOB_GPUS" in batch:
                     batch["ngpus"] = len(batch["JOB_GPUS"].split(","))
 
-            run_lammps = True
->>>>>>> 61dcbe92
             local = seamm.ExecLocal()
 
             # Find the executables and if they exist.
@@ -915,10 +915,12 @@
             new_input_data.append("reset_timestep      0")
             new_input_data.append("run                 0")
             new_input_data.append(
-                f"write_dump          all custom  {dump} id xu yu zu "
+                f"write_dump         all custom  {dump} id xu yu zu "
                 "modify flush yes sort id"
             )
             new_input_data.append("")
+            new_input_data.append("")
+            new_input_data.append("info               computes fixes dumps log out")
 
         files["input"]["data"] += new_input_data
 
@@ -934,6 +936,7 @@
                 "modify flush yes sort id"
             )
             postscript.append("")
+            postscript.append("info               computes fixes dumps log out")
             files["postscript"] = {
                 "data": "\n".join(postscript),
                 "filename": "lammps_post.dat",
@@ -1728,12 +1731,19 @@
             # Find the state trajectory, if any
             paths = sorted(subdir.glob("*state.trj"))
             if len(paths) > 1:
-                raise RuntimeError(f"More than on state.trj file for {id_str}.")
+                raise RuntimeError(f"More than one state.trj file for {id_str}.")
             elif len(paths) == 1:
                 control_properties = lambda x: x not in ["tstep"]  # noqa: E731
                 node_data, table = self.analyze_trajectory(
                     paths[0], control_properties=control_properties, node=node
                 )
+                # Save the state data as JSON
+                data_file = subdir / "state.json"
+                with data_file.open("w") as fd:
+                    json.dump(
+                        node_data, fd, indent=4, cls=CompactJSONEncoder, sort_keys=True
+                    )
+
                 # Get just the values from the node data
                 values = {k: v["mean"] for k, v in node_data.items()}
                 # And the other key values
@@ -1891,8 +1901,8 @@
 
                 y_n = y_t_equil[indices]
                 n_samples = len(y_n)
-                mean = y_n.mean()
-                std = y_n.std()
+                mean = float(y_n.mean())
+                std = float(y_n.std())
                 sem = std / sqrt(n_samples)
 
                 # Get the autocorrelation function
@@ -1922,13 +1932,13 @@
                 results[column]["stderr"] = sem
                 results[column]["n_sample"] = n_samples
                 results[column]["short_production"] = have_acf_warning
-                results[column]["tau"] = tau
-                results[column]["inefficiency"] = inefficiency
-                results[column]["timestep"] = dt_fs
+                results[column]["tau"] = float(tau)
+                results[column]["inefficiency"] = float(inefficiency)
+                results[column]["timestep"] = float(dt_fs)
                 results[column]["rootname"] = path.stem
                 if have_acf:
-                    results[column]["acf"] = acf
-                    results[column]["acf_confidence"] = confidence
+                    results[column]["acf"] = acf.tolist()
+                    results[column]["acf_confidence"] = confidence.tolist()
 
                 # Don't print or graph some properties, like heat flux
                 if column in ("Jx", "Jy", "Jz"):
