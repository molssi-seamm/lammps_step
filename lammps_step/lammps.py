--- conflicted
+++ resolved
@@ -574,7 +574,7 @@
             )
 
             new_input_data.append(f'write_dump all custom  {dump} id '
-                                'xu yu zu vx vy vz modify flush yes sort id')
+                                'xu yu zu modify flush yes sort id')
 
             files['input']['filename'] = input_file 
             files['input']['data'] += new_input_data
@@ -633,7 +633,8 @@
             ]
         else:
             cmd = [options.lammps_serial, '-in', files['input']['filename']]
-      
+        import pdb
+        pdb.set_trace()
         result = local.run(cmd=cmd, files=tmpdict, return_files=return_files)
 
         if result is None:
@@ -653,7 +654,8 @@
             f = os.path.join(self.directory, 'sstderr.txt')
             with open(f, mode='w') as fd:
                 fd.write(result['stderr'])
-
+        
+       
         for filename in result['files']:
             f = os.path.join(self.directory, filename)
             mode = "wb" if type(result[filename]['data']) is bytes else "w"
@@ -742,7 +744,7 @@
             )
 
         new_input_data.append(f'write_dump all custom  {dump} id '
-                            'xu yu zu vx vy vz modify flush yes sort id')
+                            'xu yu zu modify flush yes sort id')
 
         files['input']['data'] += new_input_data
 
@@ -1875,14 +1877,9 @@
 
         section = ''
         section_lines = []
-<<<<<<< HEAD
-        xyz = []
-        vel = []
-=======
         xs = []
         ys = []
         zs = []
->>>>>>> 276a87e3
         with open(dumpfile, 'r') as fd:
             lineno = 0
             for line in fd:
@@ -1949,16 +1946,10 @@
                             )
                     elif 'ATOMS' in section:
                         for tmp in section_lines:
-<<<<<<< HEAD
-                            id, x, y, z, vx, vy, vz = tmp.split()
-                            xyz.append((float(x), float(y), float(z)))
-                            vel.append((float(vx), float(vy), float(vz)))
-=======
                             id, x, y, z = tmp.split()
                             xs.append(float(x))
                             ys.append(float(y))
                             zs.append(float(z))
->>>>>>> 276a87e3
                     section = line[6:].strip()
                     section_lines = []
                 else:
@@ -1969,16 +1960,6 @@
             logger.debug("  processing section '{}'".format(section))
             logger.debug('  handling the atoms')
             for tmp in section_lines:
-<<<<<<< HEAD
-                id, x, y, z, vx, vy, vz = tmp.split()
-                xyz.append((float(x), float(y), float(z)))
-                vel.append((float(vx), float(vy), float(vz)))
-
-        if periodicity == 3:
-            system['cell'] = cell
-        atoms['coordinates'] = xyz
-        atoms['velocities'] = vel
-=======
                 id, x, y, z = tmp.split()
                 xs.append(float(x))
                 ys.append(float(y))
@@ -1988,5 +1969,4 @@
             system.cell.set_cell(cell)
         system.atoms['x'][0:] = xs
         system.atoms['y'][0:] = ys
-        system.atoms['z'][0:] = zs
->>>>>>> 276a87e3
+        system.atoms['z'][0:] = zs