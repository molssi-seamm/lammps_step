# -*- coding: utf-8 -*-

"""A node or step for LAMMPS in a flowchart"""

import datetime
import glob
import lammps_step
import logging
import math
import seamm
from seamm import data
from seamm_util import ureg, Q_, units_class  # noqa: F401
import seamm_util.printing as printing
from seamm_util.printing import FormattedText as __
import os
import os.path
import pandas
import pprint
import statsmodels.stats.stattools
import statsmodels.api
import statsmodels.tools
from statsmodels.graphics.tsaplots import plot_acf

import matplotlib
matplotlib.use('pdf')
import matplotlib.pyplot as pyplot  # noqa: E402
from matplotlib.backends.backend_pdf import PdfPages  # noqa: E402

logger = logging.getLogger(__name__)
job = printing.getPrinter()
printer = printing.getPrinter('lammps')

bond_style = {
    'quadratic_bond': 'harmonic',
    'quartic_bond': 'class2',
    'fene': 'fene',
    'morse': 'morse',
}

angle_style = {
    'quadratic_angle': 'harmonic',
    'quartic_angle': 'class2',
}

dihedral_style = {
    'torsion_1': 'harmonic',
    'torsion_3': 'class2',
}

improper_style = {
    'wilson_out_of_plane': 'class2',
}

lammps_units = {
    'real':
        {
            '[mass]': 'g/mol',
            '[distance]': 'Å',
            '[time]': 'fs',
            '[length] ** 2 * [mass] / [substance] / [time] ** 2': 'kcal/mol',
            '[length] ** 2 * [mass] / [time] ** 2': 'kcal/mol',
            '[length] / [time]': 'Å/fs',
            '[length] * [mass] / [substance] / [time] ** 2': 'kcal/mol/Å',
            '[length] * [mass] / [time] ** 2': 'kcal/mol/Å',
            '[temperature]': 'K',
            '[mass] / [length] / [time] ** 2': 'bar',
            '[mass] / [length] / [time]': 'poise',
            '[current] * [time]': 'e',
            '[current] * [length] * [time]': 'e*Å',
            '[length] * [mass] / [current] / [time] ** 3': 'V/Å',
            '[mass] / [length] ** 3': 'g/mL'
        },
    'metal':
        {
            '[mass]': 'g/mol',
            '[distance]': 'Å',
            '[time]': 'ps',
            '[length] ** 2 * [mass] / [substance] / [time] ** 2': 'eV',
            '[length] ** 2 * [mass] / [time] ** 2': 'eV',
            '[length] / [time]': 'Å/ps',
            '[length] * [mass] / [substance] / [time] ** 2': 'eV/Å',
            '[length] * [mass] / [time] ** 2': 'eV/Å',
            '[temperature]': 'K',
            '[mass] / [length] / [time] ** 2': 'atm',
            '[mass] / [length] / [time]': 'poise',
            '[current] * [time]': 'e',
            '[current] * [length] * [time]': 'e*Å',
            '[length] * [mass] / [current] / [time] ** 3': 'V/Å',
            '[mass] / [length] ** 3': 'g/mL'
        }
}


def cosine(degrees):
    return math.cos(math.radians(degrees))


class LAMMPS(seamm.Node):
    display_units = {
        "T": "K",
        "P": "atm",
        "t": "fs",
        "density": "g/mL",
        "a": "Å",
        "b": "Å",
        "c": "Å",
        "Etot": "kcal/mol",
        "Eke": "kcal/mol",
        "Epe": "kcal/mol",
        "Emol": "kcal/mol",
        "Epair": "kcal/mol",
    }

    def __init__(
        self,
        flowchart=None,
        namespace='org.molssi.seamm.lammps',
        extension=None
    ):
        '''Setup the main LAMMPS step

        Keyword arguments:
        '''
        logger.debug('Creating LAMMPS {}'.format(self))

        self.lammps_flowchart = seamm.Flowchart(
            parent=self, name='LAMMPS', namespace=namespace
        )
        self.lammps_units = 'real'
        self._data = {}

        self.maxlags = 100

        super().__init__(
            flowchart=flowchart, title='LAMMPS', extension=extension
        )

    def set_id(self, node_id):
        """Set the id for node to a given tuple"""
        self._id = node_id

        # and set our subnodes
        self.lammps_flowchart.set_ids(self._id)

        return self.next()

    def describe(self, indent='', json_dict=None):
        """Write out information about what this node will do
        If json_dict is passed in, add information to that dictionary
        so that it can be written out by the controller as appropriate.
        """

        next_node = super().describe(indent, json_dict)

        self.lammps_flowchart.root_directory = self.flowchart.root_directory

        # Get the first real node
        node = self.lammps_flowchart.get_node('1').next()

        while node is not None:
            node.describe(indent + '    ', json_dict)
            node = node.next()

        return next_node

    def run(self):
        """Run a LAMMPS simulation
        """

        if data.structure is None:
            logger.error('LAMMPS run(): there is no structure!')
            raise RuntimeError('LAMMPS run(): there is no structure!')

        next_node = super().run(printer)

        self.lammps_flowchart.root_directory = self.flowchart.root_directory

        # Get the first real node
        node = self.lammps_flowchart.get_node('1').next()

        input_data = []
        while node is not None:
            if isinstance(node, lammps_step.Initialization):
                lines, eex = node.get_input()
                input_data += lines
            else:
                input_data += node.get_input()
            node = node.next()

        files = {'molssi.dat': '\n'.join(input_data)}
        logger.debug('molssi.dat:\n' + files['molssi.dat'])

        # Get the structure file from the eex
        files['structure.dat'] = '\n'.join(self.structure_data(eex))
        logger.debug('structure.dat:\n' + files['structure.dat'])

        os.makedirs(self.directory, exist_ok=True)
        for filename in files:
            with open(os.path.join(self.directory, filename), mode='w') as fd:
                fd.write(files[filename])

        local = seamm.ExecLocal()
        return_files = ['summary_*.txt', 'trajectory_*.txt']
        result = local.run(
            cmd=['lammps_omp', '-sf', 'omp', '-in', 'molssi.dat'],  # nopep8
            files=files,
            return_files=return_files
        )

        if result is None:
            logger.error('There was an error running LAMMPS')
            return None

        logger.debug('\n' + pprint.pformat(result))

        logger.debug('stdout:\n' + result['stdout'])
        with open(os.path.join(self.directory, 'stdout.txt'), mode='w') as fd:
            fd.write(result['stdout'])

        if result['stderr'] != '':
            logger.warning('stderr:\n' + result['stderr'])
            with open(
                os.path.join(self.directory, 'stderr.txt'), mode='w'
            ) as fd:
                fd.write(result['stderr'])

        for filename in result['files']:
            with open(os.path.join(self.directory, filename), mode='w') as fd:
                if result[filename]['data'] is not None:
                    fd.write(result[filename]['data'])
                else:
                    fd.write(result[filename]['exception'])

        # Analyze the results
        self.analyze()

        return next_node

    def structure_data(self, eex, triclinic=False):
        """Create the LAMMPS structure file from the energy expression"""
        lines = []
        lines.append(
            'Structure file for LAMMPS generated by a MolSSI flowchart'
        )
        lines.append('{:10d} atoms'.format(eex['n_atoms']))
        lines.append('{:10d} atom types'.format(eex['n_atom_types']))
        if eex['n_bonds'] > 0:
            lines.append('{:10d} bonds'.format(eex['n_bonds']))
            lines.append('{:10d} bond types'.format(eex['n_bond_types']))
        if eex['n_angles'] > 0:
            lines.append('{:10d} angles'.format(eex['n_angles']))
            lines.append('{:10d} angle types'.format(eex['n_angle_types']))
        if eex['n_torsions'] > 0:
            lines.append('{:10d} dihedrals'.format(eex['n_torsions']))
            lines.append(
                '{:10d} dihedral types'.format(eex['n_torsion_types'])
            )
        if eex['n_oops'] > 0:
            lines.append('{:10d} impropers'.format(eex['n_oops']))
            lines.append('{:10d} improper types'.format(eex['n_oop_types']))

        # Find the box limits
        periodicity = eex['periodicity']
        if periodicity == 3:
            a, b, c, alpha, beta, gamma = eex['cell']
            lx = a
            xy = b * cosine(gamma)
            xz = c * cosine(beta)
            ly = math.sqrt(b**2 - xy**2)
            yz = (b * c * cosine(alpha) - xy * xz) / ly
            lz = math.sqrt(c**2 - xz**2 - yz**2)

            lines.append('{} {} xlo xhi'.format(0.0, lx))
            lines.append('{} {} ylo yhi'.format(0.0, ly))
            lines.append('{} {} zlo zhi'.format(0.0, lz))

            xy = xy if abs(xy) > 1.0e-06 else 0.0
            xz = xz if abs(xy) > 1.0e-06 else 0.0
            yz = yz if abs(xy) > 1.0e-06 else 0.0

            if triclinic or xy > 0.0 or xz > 0.0 or yz > 0.0:
                lines.append('{} {} {} xy xz yz'.format(xy, xz, yz))
        else:
            x, y, z, index = eex['atoms'][0]
            xlo = xhi = x
            ylo = yhi = y
            zlo = zhi = z
            for x, y, z, index in eex['atoms']:
                xlo = x if x < xlo else xlo
                xhi = x if x > xhi else xlo
                ylo = y if y < ylo else ylo
                yhi = y if y > yhi else ylo
                zlo = z if z < zlo else zlo
                zhi = z if z > zhi else zlo

            # Some extra space....
            xlo -= 10.0
            xhi += 10.0
            ylo -= 10.0
            yhi += 10.0
            zlo -= 10.0
            zhi += 10.0

            lines.append('{} {} xlo xhi'.format(xlo, xhi))
            lines.append('{} {} ylo yhi'.format(ylo, yhi))
            lines.append('{} {} zlo zhi'.format(zlo, zhi))

        # the atoms and their masses, etc.
        lines.append('')
        lines.append('Atoms')
        lines.append('')

        for i, xyz_index, q in zip(
            range(1, eex['n_atoms'] + 1), eex['atoms'], eex['charges']
        ):
            x, y, z, index = xyz_index
            lines.append(
                '{:6d} {:6d} {:6d} {:6.3f} {:12.7f} {:12.7f} {:12.7f}'.format(
                    i, 1, index, q, x, y, z
                )
            )
        lines.append('')

        lines.append('Masses')
        lines.append('')
        for i, parameters in zip(
            range(1, eex['n_atom_types'] + 1), eex['masses']
        ):
            mass, itype = parameters
            lines.append('{:6d} {} # {}'.format(i, mass, itype))

        # nonbonds
        lines.append('')
        lines.append('Pair Coeffs')
        lines.append('')
        for i, parameters in zip(
            range(1, eex['n_atom_types'] + 1), eex['nonbond parameters']
        ):
            form, values, types, parameters_type, real_types = \
                parameters
            lines.append(
                '{:6d} {} {} # {} --> {}'.format(
                    i, values['eps'], values['r'], types[0], real_types[0]
                )
            )

        # bonds
        if eex['n_bonds'] > 0:
            lines.append('')
            lines.append('Bonds')
            lines.append('')
            for counter, tmp in zip(
                range(1, eex['n_bonds'] + 1), eex['bonds']
            ):
                i, j, index = tmp
                lines.append(
                    '{:6d} {:6d} {:6d} {:6d}'.format(counter, index, i, j)
                )

            lines.append('')
            lines.append('Bond Coeffs')
            lines.append('')
            for counter, parameters in zip(
                range(1, eex['n_bond_types'] + 1), eex['bond parameters']
            ):
                form, values, types, parameters_type, real_types = \
                    parameters
                if form == 'quadratic_bond':
                    lines.append(
                        '{:6d} harmonic {} {}'
                        .format(counter, values['K2'], values['R0']) +
                        ' # {}-{} --> {}-{}'.format(
                            types[0], types[1], real_types[0], real_types[1]
                        )
                    )
                elif form == 'quartic_bond':
                    lines.append(
                        '{:6d} class2 {} {} {} {}'.format(
                            counter, values['R0'], values['K2'], values['K3'],
                            values['K4']
                        ) + ' # {}-{} --> {}-{}'.format(
                            types[0], types[1], real_types[0], real_types[1]
                        )
                    )

        # angles
        if eex['n_angles'] > 0:
            lines.append('')
            lines.append('Angles')
            lines.append('')
            for counter, tmp in zip(
                range(1, eex['n_angles'] + 1), eex['angles']
            ):
                i, j, k, index = tmp
                lines.append(
                    '{:6d} {:6d} {:6d} {:6d} {:6d}'.format(
                        counter, index, i, j, k
                    )
                )

            lines.append('')
            lines.append('Angle Coeffs')
            lines.append('')
            for counter, parameters in zip(
                range(1, eex['n_angle_types'] + 1), eex['angle parameters']
            ):
                form, values, types, parameters_type, real_types = \
                    parameters
                if form == 'quadratic_angle':
                    lines.append(
                        '{:6d} harmonic {} {}'
                        .format(counter, values['K2'], values['Theta0']) +
                        ' # {}-{}-{} --> {}-{}-{}'.format(
                            types[0], types[1], types[2], real_types[0],
                            real_types[1], real_types[2]
                        )
                    )
                elif form == 'quartic_angle':
                    lines.append(
                        '{:6d} class2 {} {} {} {}'.format(
                            counter, values['Theta0'], values['K2'],
                            values['K3'], values['K4']
                        ) + ' # {}-{}-{} --> {}-{}-{}'.format(
                            types[0], types[1], types[2], real_types[0],
                            real_types[1], real_types[2]
                        )
                    )

            # bond-bond coefficients, which must match angles in order & number
            lines.append('')
            lines.append('BondBond Coeffs')
            lines.append('')
            for counter, parameters, angles in zip(
                range(1, eex['n_bond-bond_types'] + 1),
                eex['bond-bond parameters'], eex['angle parameters']
            ):
                form, values, types, parameters_type, real_types = \
                    parameters
                angle_form = angles[0]
                if angle_form == 'quartic_angle':
                    lines.append(
                        '{:6d} class2 {} {} {}'.format(
                            counter, values['K'], values['R10'], values['R20']
                        ) + ' # {}-{}-{} --> {}-{}-{}'.format(
                            types[0], types[1], types[2], real_types[0],
                            real_types[1], real_types[2]
                        )
                    )
                else:
                    lines.append(
                        '{:6d} skip'.format(counter) +
                        ' # {}-{}-{} --> {}-{}-{}'.format(
                            types[0], types[1], types[2], real_types[0],
                            real_types[1], real_types[2]
                        )
                    )

            # bond-angles coefficients, which must match angles in order &
            # number
            lines.append('')
            lines.append('BondAngle Coeffs')
            lines.append('')
            for counter, parameters, angles in zip(
                range(1, eex['n_bond-angle_types'] + 1),
                eex['bond-angle parameters'], eex['angle parameters']
            ):
                form, values, types, parameters_type, real_types = \
                    parameters
                angle_form = angles[0]
                if angle_form == 'quartic_angle':
                    lines.append(
                        '{:6d} class2 {} {} {} {}'.format(
                            counter, values['K12'], values['K23'],
                            values['R10'], values['R20']
                        ) + ' # {}-{}-{} --> {}-{}-{}'.format(
                            types[0], types[1], types[2], real_types[0],
                            real_types[1], real_types[2]
                        )
                    )
                else:
                    lines.append(
                        '{:6d} skip'.format(counter) +
                        ' # {}-{}-{} --> {}-{}-{}'.format(
                            types[0], types[1], types[2], real_types[0],
                            real_types[1], real_types[2]
                        )
                    )

        # torsions
        if eex['n_torsions'] > 0:
            lines.append('')
            lines.append('Dihedrals')
            lines.append('')
            for counter, tmp in zip(
                range(1, eex['n_torsions'] + 1), eex['torsions']
            ):
                i, j, k, l, index = tmp
                lines.append(
                    '{:6d} {:6d} {:6d} {:6d} {:6d} {:6d}'.format(
                        counter, index, i, j, k, l
                    )
                )

            lines.append('')
            lines.append('Dihedral Coeffs')
            lines.append('')
            for counter, parameters in zip(
                range(1, eex['n_torsion_types'] + 1), eex['torsion parameters']
            ):
                form, values, types, parameters_type, real_types = \
                    parameters
                if form == 'torsion_1':
                    KPhi = values['KPhi']
                    n = values['n']
                    Phi0 = values['Phi0']

                    # Discover form is
                    #  KPhi * [1 + cos(n*Phi - Phi0)]
                    #  with trans = 180
                    #
                    #  For ethane, Phi0 = 0 so at Phi=180 E is min. Correct

                    # Lammps for is
                    #  KPhi * [1 + d*cos(n*Phi)]
                    #  with trans = 180
                    #
                    # Again for ethane, d=+1 and at Phi=180, E is min.
                    #
                    # Phi0 = 0   ==> d=+1
                    # Phi0 = 180 ==> d=-1

                    if float(Phi0) == 0.0:
                        d = '-1'
                    elif float(Phi0) == 180.0:
                        d = '+1'
                    else:
                        raise RuntimeError(
                            'LAMMPS cannot handle Phi0 = {}'.format(Phi0)
                        )

                    lines.append(
                        '{:6d} harmonic {} {} {}'.format(counter, KPhi, d, n) +
                        ' # {}-{}-{}-{} --> {}-{}-{}-{}'.format(
                            types[0], types[1], types[2], types[3],
                            real_types[0], real_types[1], real_types[2],
                            real_types[3]
                        )
                    )
                elif form == 'torsion_3':
                    lines.append(
                        '{:6d} class2 {} {} {} {} {} {}'.format(
                            counter, values['V1'], values['Phi0_1'],
                            values['V2'], values['Phi0_2'], values['V3'],
                            values['Phi0_3']
                        ) + ' # {}-{}-{}-{} --> {}-{}-{}-{}'.format(
                            types[0], types[1], types[2], types[3],
                            real_types[0], real_types[1], real_types[2],
                            real_types[3]
                        )
                    )

            # middle bond-torsion_3 coefficients, which must match torsions
            # in order & number
            lines.append('')
            lines.append('MiddleBondTorsion Coeffs')
            lines.append('')
            for counter, parameters, torsions in zip(
                range(1, eex['n_middle_bond-torsion_3_types'] + 1),
                eex['middle_bond-torsion_3 parameters'],
                eex['torsion parameters']
            ):
                form, values, types, parameters_type, real_types = \
                    parameters
                torsion_form = torsions[0]
                if torsion_form == 'torsion_3':
                    lines.append(
                        '{:6d} class2 {} {} {} {}'.format(
                            counter, values['V1'], values['V2'], values['V3'],
                            values['R0']
                        ) + ' # {}-{}-{}-{} --> {}-{}-{}-{}'.format(
                            types[0], types[1], types[2], types[3],
                            real_types[0], real_types[1], real_types[2],
                            real_types[3]
                        )
                    )
                else:
                    lines.append(
                        '{:6d} skip'.format(counter) +
                        ' # {}-{}-{}-{} --> {}-{}-{}-{}'.format(
                            types[0], types[1], types[2], types[3],
                            real_types[0], real_types[1], real_types[2],
                            real_types[3]
                        )
                    )

            # end bond-torsion_3 coefficients, which must match torsions
            # in order & number
            lines.append('')
            lines.append('EndBondTorsion Coeffs')
            lines.append('')
            for counter, parameters, torsions in zip(
                range(1, eex['n_end_bond-torsion_3_types'] + 1),
                eex['end_bond-torsion_3 parameters'], eex['torsion parameters']
            ):
                form, values, types, parameters_type, real_types = \
                    parameters
                torsion_form = torsions[0]
                if torsion_form == 'torsion_3':
                    lines.append(
                        '{:6d} class2 {} {} {} {} {} {} {} {}'.format(
                            counter, values['V1_L'], values['V2_L'],
                            values['V3_L'], values['V1_R'], values['V2_R'],
                            values['V3_R'], values['R0_L'], values['R0_R']
                        ) + ' # {}-{}-{}-{} --> {}-{}-{}-{}'.format(
                            types[0], types[1], types[2], types[3],
                            real_types[0], real_types[1], real_types[2],
                            real_types[3]
                        )
                    )
                else:
                    lines.append(
                        '{:6d} skip'.format(counter) +
                        ' # {}-{}-{}-{} --> {}-{}-{}-{}'.format(
                            types[0], types[1], types[2], types[3],
                            real_types[0], real_types[1], real_types[2],
                            real_types[3]
                        )
                    )

            # angle-torsion_3 coefficients, which must match torsions
            # in order & number
            lines.append('')
            lines.append('AngleTorsion Coeffs')
            lines.append('')
            for counter, parameters, torsions in zip(
                range(1, eex['n_angle-torsion_3_types'] + 1),
                eex['angle-torsion_3 parameters'], eex['torsion parameters']
            ):
                form, values, types, parameters_type, real_types = \
                    parameters
                torsion_form = torsions[0]
                if torsion_form == 'torsion_3':
                    lines.append(
                        '{:6d} class2 {} {} {} {} {} {} {} {}'.format(
                            counter, values['V1_L'], values['V2_L'],
                            values['V3_L'], values['V1_R'], values['V2_R'],
                            values['V3_R'], values['Theta0_L'],
                            values['Theta0_R']
                        ) + ' # {}-{}-{}-{} --> {}-{}-{}-{}'.format(
                            types[0], types[1], types[2], types[3],
                            real_types[0], real_types[1], real_types[2],
                            real_types[3]
                        )
                    )
                else:
                    lines.append(
                        '{:6d} skip'.format(counter) +
                        ' # {}-{}-{}-{} --> {}-{}-{}-{}'.format(
                            types[0], types[1], types[2], types[3],
                            real_types[0], real_types[1], real_types[2],
                            real_types[3]
                        )
                    )

            # angle-angle-torsion_1 coefficients, which must match torsions
            # in order & number
            lines.append('')
            lines.append('AngleAngleTorsion Coeffs')
            lines.append('')
            for counter, parameters, torsions in zip(
                range(1, eex['n_angle-angle-torsion_1_types'] + 1),
                eex['angle-angle-torsion_1 parameters'],
                eex['torsion parameters']
            ):
                form, values, types, parameters_type, real_types = \
                    parameters
                torsion_form = torsions[0]
                if torsion_form == 'torsion_3':
                    lines.append(
                        '{:6d} class2 {} {} {}'.format(
                            counter, values['K'], values['Theta0_L'],
                            values['Theta0_R']
                        ) + ' # {}-{}-{}-{} --> {}-{}-{}-{}'.format(
                            types[0], types[1], types[2], types[3],
                            real_types[0], real_types[1], real_types[2],
                            real_types[3]
                        )
                    )
                else:
                    lines.append(
                        '{:6d} skip'.format(counter) +
                        ' # {}-{}-{}-{} --> {}-{}-{}-{}'.format(
                            types[0], types[1], types[2], types[3],
                            real_types[0], real_types[1], real_types[2],
                            real_types[3]
                        )
                    )

            # bond-bond_1_3 coefficients, which must match torsions
            # in order & number
            lines.append('')
            lines.append('BondBond13 Coeffs')
            lines.append('')
            for counter, parameters, torsions in zip(
                range(1, eex['n_bond-bond_1_3_types'] + 1),
                eex['bond-bond_1_3 parameters'], eex['torsion parameters']
            ):
                form, values, types, parameters_type, real_types = \
                    parameters
                torsion_form = torsions[0]
                if torsion_form == 'torsion_3':
                    lines.append(
                        '{:6d} class2 {} {} {}'.format(
                            counter, values['K'], values['R10'], values['R30']
                        ) + ' # {}-{}-{}-{} --> {}-{}-{}-{}'.format(
                            types[0], types[1], types[2], types[3],
                            real_types[0], real_types[1], real_types[2],
                            real_types[3]
                        )
                    )
                else:
                    lines.append(
                        '{:6d} skip'.format(counter) +
                        ' # {}-{}-{}-{} --> {}-{}-{}-{}'.format(
                            types[0], types[1], types[2], types[3],
                            real_types[0], real_types[1], real_types[2],
                            real_types[3]
                        )
                    )

        # out-of-planes
        if eex['n_oops'] > 0:
            lines.append('')
            lines.append('Impropers')
            lines.append('')
            for counter, tmp in zip(range(1, eex['n_oops'] + 1), eex['oops']):
                i, j, k, l, index = tmp
                lines.append(
                    '{:6d} {:6d} {:6d} {:6d} {:6d} {:6d}'.format(
                        counter, index, i, j, k, l
                    )
                )

            lines.append('')
            lines.append('Improper Coeffs')
            lines.append('')
            for counter, parameters in zip(
                range(1, eex['n_oop_types'] + 1), eex['oop parameters']
            ):
                form, values, types, parameters_type, real_types = \
                    parameters
                lines.append(
                    '{:6d} {} {}'.format(counter, values['K'], values['Chi0'])
                    + ' # {}-{}-{}-{} --> {}-{}-{}-{}'.format(
                        types[0], types[1], types[2], types[3], real_types[0],
                        real_types[1], real_types[2], real_types[3]
                    )
                )

            # angle-angle
            lines.append('')
            lines.append('AngleAngle Coeffs')
            lines.append('')
            for counter, parameters in zip(
                range(1, eex['n_angle-angle_types'] + 1),
                eex['angle-angle parameters']
            ):
                form, values, types, parameters_type, real_types = \
                    parameters
                lines.append(
                    '{:6d} {} {} {} {} {} {}'.format(
                        counter, values['K1'], values['K2'], values['K3'],
                        values['Theta10'], values['Theta20'], values['Theta30']
                    ) + ' # {}-{}-{}-{} --> {}-{}-{}-{}'.format(
                        types[0], types[1], types[2], types[3], real_types[0],
                        real_types[1], real_types[2], real_types[3]
                    )
                )

        lines.append('')
        return lines

    def to_lammps_units(self, value):
        dimensionality = str(value.dimensionality)
        return value.to(lammps_units[self.lammps_units][dimensionality])

    def magnitude_in_lammps_units(self, value):
        if isinstance(value, units_class):
            return self.to_lammps_units(value).magnitude
        else:
            return value

    def analyze(self, indent='', **kwargs):
        """Analyze the output of the calculation
        """
        # Get the first real node
        node = self.lammps_flowchart.get_node('1').next()

        while node is not None:
            for value in node.description:
                printer.important(value)
                printer.important(' ')

            # Find any trajectory files
            id = '_'.join(str(e) for e in node._id)

            filenames = glob.glob(
                os.path.join(self.directory, '*trajectory*' + id + '.txt')
            )

            for filename in filenames:
                data = self.analyze_trajectory(filename)
                node.analyze(data=data)

            node = node.next()

        return

    def analyze_trajectory(self, filename, sampling_rate=20):
        """Read a trajectory file and do the statistical analysis
        """
        import seamm_util.md_statistics as md_statistics

        results = {}

        # Process the trajectory data
        with open(filename, 'r') as fd:
            data = pandas.read_csv(
                fd,
                sep=' ',
                header=0,
                comment='#',
                index_col=1,
            )

        logger.debug('Columns: {}'.format(data.columns))
        logger.debug('  Types:\n{}'.format(data.dtypes))

<<<<<<< HEAD
        printer.normal('       Analysis of ' +
                       os.path.basename(filename) + '\n')
        
        printer.normal(
            '            Property           Value       stderr  tau    ineff\n'
            '       --------------------   ---------   ------- ------ ------'
        )
=======
        printer.normal(
            '       Analysis of ' + os.path.basename(filename) + '\n'
        )

>>>>>>> 480d44d0
        correlation = {}
        summary_file = os.path.splitext(filename)[0] + '.summary'
        with open(summary_file, 'w') as fd:
            x = data.index
            for column in data.columns[1:]:
                y = data[column]

                # Find the autocorrelation time...
                t_delta = x[1] - x[0]
                result = md_statistics.analyze_autocorrelation(
                    y, method='zr', nlags=16, interval=t_delta
                )
                correlation[column] = result

                for key, value in result.items():
                    if 'acf' not in key and 'confidence' not in key:
                        results['{},{}'.format(column, key)] = value

                # And get the statistics accounting for the correlation
                n_step = int(round(result['inefficiency']))

                x0 = statsmodels.tools.add_constant(data.index[::n_step])
                y0 = data[column][::n_step]
                model = statsmodels.api.OLS(y0, x0)
                fit = model.fit()

                results[column] = fit.params['const']
                results['{},stderr'.format(column)] = fit.bse['const']

                fd.write(
                    'Summary of statistics for {} n_step = {}\n'.format(
                        column, n_step
                    )
                )
                fd.write('{}\n\n'.format(fit.summary()))

<<<<<<< HEAD
                printer.normal(__(
                    '{column:>20s} = {value:9.3f} ± {stderr:7.3f}'
                    ' {tau:6.1f} {inefficiency:6.1f}',
                    column=column, value=fit.params['const'],
                    stderr=fit.bse['const'],
                    **result,
                    indent=7*' ',
                    wrap=False, dedent=False
                ))
=======
                printer.normal(
                    __(
                        '{column:>20s} = {value:9.3f} ± {stderr:6.3f}'
                        '{tau:6.1f} {inefficiency:6.1f}',
                        column=column,
                        value=fit.params['const'],
                        stderr=fit.bse['const'],
                        **result,
                        indent=7 * ' ',
                        wrap=False,
                        dedent=False
                    )
                )
>>>>>>> 480d44d0

                if False:
                    result = statsmodels.tsa.stattools.adfuller(y0)
                    print(
                        '\n\t   Testing Convergence with Augmented '
                        'Dickey-Fuller method',
                        file=fd
                    )
                    print('\tADF Statistic: %f' % result[0], file=fd)
                    print('\tp-value: %f' % result[1], file=fd)
                    print('\tCritical Values:', file=fd)
                    for key, value in result[4].items():
                        print('\t\t%2s: %.3f' % (key, value), file=fd)
                    print('\n\n\n', file=fd)

        # Create graphs of the property

        pdf_file = os.path.splitext(filename)[0] + '.pdf'
        with PdfPages(pdf_file) as pdf:
            for column in data.columns[1:]:
                inefficiency = correlation[column]['inefficiency']
                n_step = int(round(inefficiency))
                n_c = correlation[column]['n_c']

                x = data.index[::n_step]
                y = data[column][::n_step]

                figure = pyplot.figure(figsize=(7, 9.5))
                figure.subplots_adjust(hspace=0.4, wspace=0.4)
                figure.suptitle('Analysis of ' + column)
                ax1 = figure.add_subplot(
                    211,
                    title='Trajectory',
                    xlabel='time (fs)',
                    ylabel=LAMMPS.display_units[column]
                )
                ax1.plot(x, y)

                ax2 = figure.add_subplot(212)
                lags = 3 * n_c
                if lags > len(data) / 2:
                    lags = int(len(data) / 2)
                plot_acf(
                    data[column],
                    ax=ax2,
                    lags=lags,
                    use_vlines=False,
                    linestyle='-',
                    marker=""
                )

                pdf.savefig(figure)
                pyplot.close()

            d = pdf.infodict()
            d['Title'] = 'LAMMPS Trajectory Analysis'
            d['Author'] = 'MolSSI Framework'
            d['Subject'] = 'Analysis of LAMMPS trajectories'
            d['Keywords'] = 'LAMMPS dynamics'
            d['CreationDate'] = datetime.datetime.today()
            d['ModDate'] = datetime.datetime.today()

        return results<|MERGE_RESOLUTION|>--- conflicted
+++ resolved
@@ -836,7 +836,6 @@
         logger.debug('Columns: {}'.format(data.columns))
         logger.debug('  Types:\n{}'.format(data.dtypes))
 
-<<<<<<< HEAD
         printer.normal('       Analysis of ' +
                        os.path.basename(filename) + '\n')
         
@@ -844,12 +843,6 @@
             '            Property           Value       stderr  tau    ineff\n'
             '       --------------------   ---------   ------- ------ ------'
         )
-=======
-        printer.normal(
-            '       Analysis of ' + os.path.basename(filename) + '\n'
-        )
-
->>>>>>> 480d44d0
         correlation = {}
         summary_file = os.path.splitext(filename)[0] + '.summary'
         with open(summary_file, 'w') as fd:
@@ -886,20 +879,9 @@
                 )
                 fd.write('{}\n\n'.format(fit.summary()))
 
-<<<<<<< HEAD
-                printer.normal(__(
-                    '{column:>20s} = {value:9.3f} ± {stderr:7.3f}'
-                    ' {tau:6.1f} {inefficiency:6.1f}',
-                    column=column, value=fit.params['const'],
-                    stderr=fit.bse['const'],
-                    **result,
-                    indent=7*' ',
-                    wrap=False, dedent=False
-                ))
-=======
                 printer.normal(
                     __(
-                        '{column:>20s} = {value:9.3f} ± {stderr:6.3f}'
+                        '{column:>20s} = {value:9.3f} ± {stderr:7.3f}'
                         '{tau:6.1f} {inefficiency:6.1f}',
                         column=column,
                         value=fit.params['const'],
@@ -910,7 +892,6 @@
                         dedent=False
                     )
                 )
->>>>>>> 480d44d0
 
                 if False:
                     result = statsmodels.tsa.stattools.adfuller(y0)
