--- conflicted
+++ resolved
@@ -69,12 +69,6 @@
 
         time = P['time'].to('fs').magnitude
         nsteps = round(time / timestep)
-
-<<<<<<< HEAD
-        if 'nsteps' in extras:
-            nsteps = extras['nsteps']
-=======
->>>>>>> 16b6b08e
 
         thermo_properties = (
             'time temp press etotal ke pe ebond '
